import type { ModelInfo } from './types';

export const WORK_DIR_NAME = 'project';
export const WORK_DIR = `/home/${WORK_DIR_NAME}`;
export const MODIFICATIONS_TAG_NAME = 'bolt_file_modifications';
export const MODEL_REGEX = /^\[Model: (.*?)\]\n\n/;
<<<<<<< HEAD
export const DEFAULT_MODEL = 'claude-3-5-sonnet-20240620';
export const DEFAULT_PROVIDER = 'Anthropic';

const staticModels: ModelInfo[] = [
  { name: 'claude-3-5-sonnet-20240620', label: 'Claude 3.5 Sonnet', provider: 'Anthropic' },
  { name: 'gpt-4o', label: 'GPT-4o', provider: 'OpenAI' },
  { name: 'deepseek/deepseek-coder', label: 'Deepseek-Coder V2 236B (OpenRouter)', provider: 'OpenRouter' },
  { name: 'google/gemini-flash-1.5', label: 'Google Gemini Flash 1.5 (OpenRouter)', provider: 'OpenRouter' },
  { name: 'google/gemini-pro-1.5', label: 'Google Gemini Pro 1.5 (OpenRouter)', provider: 'OpenRouter' },
  { name: 'mistralai/mistral-nemo', label: 'OpenRouter Mistral Nemo (OpenRouter)', provider: 'OpenRouter' },
  { name: 'qwen/qwen-110b-chat', label: 'OpenRouter Qwen 110b Chat (OpenRouter)', provider: 'OpenRouter' },
  { name: 'cohere/command', label: 'Cohere Command (OpenRouter)', provider: 'OpenRouter' },
  { name: 'llama-3.1-70b-versatile', label: 'Llama 3.1 70b (Groq)', provider: 'Groq' },
  { name: 'llama-3.1-8b-instant', label: 'Llama 3.1 8b (Groq)', provider: 'Groq' },
  { name: 'llama-3.2-11b-vision-preview', label: 'Llama 3.2 11b (Groq)', provider: 'Groq' },
  { name: 'llama-3.2-3b-preview', label: 'Llama 3.2 3b (Groq)', provider: 'Groq' },
  { name: 'llama-3.2-1b-preview', label: 'Llama 3.2 1b (Groq)', provider: 'Groq' },
  { name: 'claude-3-opus-20240229', label: 'Claude 3 Opus', provider: 'Anthropic' },
  { name: 'claude-3-sonnet-20240229', label: 'Claude 3 Sonnet', provider: 'Anthropic' },
  { name: 'claude-3-haiku-20240307', label: 'Claude 3 Haiku', provider: 'Anthropic' },
  { name: 'gpt-4o-mini', label: 'GPT-4o Mini', provider: 'OpenAI' },
  { name: 'gpt-4-turbo', label: 'GPT-4 Turbo', provider: 'OpenAI' },
  { name: 'gpt-4', label: 'GPT-4', provider: 'OpenAI' },
  { name: 'gpt-3.5-turbo', label: 'GPT-3.5 Turbo', provider: 'OpenAI' },
];

export let MODEL_LIST: ModelInfo[] = [...staticModels];

async function getOllamaModels(): Promise<ModelInfo[]> {
  try {
    const response = await fetch(`http://localhost:11434/api/tags`);
    const data = await response.json();

    return data.models.map((model: any) => ({
      name: model.name,
      label: `${model.name} (${model.details.parameter_size})`,
      provider: 'Ollama',
    }));
  } catch (e) {
    return [];
  }
}

async function initializeModelList(): Promise<void> {
  const ollamaModels = await getOllamaModels();
  MODEL_LIST = [...ollamaModels, ...staticModels];
}
initializeModelList().then();
export { getOllamaModels, initializeModelList };
=======
export const DEFAULT_MODEL = "claude-3-5-sonnet-20240620";
export const DEFAULT_PROVIDER = "Anthropic";
export const MODEL_LIST = [
    { name: 'claude-3-5-sonnet-20240620', label: 'Claude 3.5 Sonnet', provider: 'Anthropic' },
    { name: 'gemini-1.5-flash-latest', label: 'Gemini 1.5 Flash', provider: 'Google' },
    { name: 'gemini-1.5-pro-latest', label: 'Gemini 1.5 Pro', provider: 'Google'},
    { name: 'gpt-4o', label: 'GPT-4o', provider: 'OpenAI' },
    { name: 'gpt-4o-mini', label: 'GPT-4o Mini', provider: 'OpenAI' },
    { name: 'gpt-4-turbo', label: 'GPT-4 Turbo', provider: 'OpenAI' },
    { name: 'gpt-4', label: 'GPT-4', provider: 'OpenAI' },
    { name: 'gpt-3.5-turbo', label: 'GPT-3.5 Turbo', provider: 'OpenAI' },
    { name: 'qwen2.5-coder:7b', label: 'Qwen 2.5 Coder 7b', provider: 'Ollama' },
    { name: 'qwen2.5-coder:1.5b', label: 'Qwen 2.5 Coder 1.5b', provider: 'Ollama' },
    { name: 'deepseek-coder-v2:236b', label: 'DeepSeek-Coder-V2 236b', provider: 'Ollama' },
    { name: 'deepseek-coder-v2:16b', label: 'DeepSeek-Coder-V2 16b', provider: 'Ollama' },
    { name: 'codebooga', label: 'Codebooga 34b', provider: 'Ollama' },
    { name: 'phind-codellama', label: 'Phind CodeLlama 34b', provider: 'Ollama' },
    { name: 'codellama:70b', label: 'Code Llama 70b', provider: 'Ollama' },
    { name: 'codellama:34b', label: 'Code Llama 34b', provider: 'Ollama' },
    { name: 'codellama:13b', label: 'Code Llama 13b', provider: 'Ollama' },
    { name: 'codellama:7b', label: 'Code Llama 7b', provider: 'Ollama' },
    { name: 'deepseek/deepseek-coder', label: 'Deepseek-Coder V2 236B (OpenRouter)', provider: 'OpenRouter' },
    { name: 'google/gemini-flash-1.5', label: 'Google Gemini Flash 1.5 (OpenRouter)', provider: 'OpenRouter' },
    { name: 'google/gemini-pro-1.5', label: 'Google Gemini Pro 1.5 (OpenRouter)', provider: 'OpenRouter' },
    { name: 'mistralai/mistral-nemo', label: 'OpenRouter Mistral Nemo (OpenRouter)', provider: 'OpenRouter' },
    { name: 'qwen/qwen-110b-chat', label: 'OpenRouter Qwen 110b Chat (OpenRouter)', provider: 'OpenRouter' },
    { name: 'cohere/command', label: 'Cohere Command (OpenRouter)', provider: 'OpenRouter' },
    { name: 'llama-3.1-70b-versatile', label: 'Llama 3.1 70b (Groq)', provider: 'Groq' },
    { name: 'llama-3.1-8b-instant', label: 'Llama 3.1 8b (Groq)', provider: 'Groq' },
    { name: 'llama-3.2-11b-vision-preview', label: 'Llama 3.2 11b (Groq)', provider: 'Groq' },
    { name: 'llama-3.2-3b-preview', label: 'Llama 3.2 3b (Groq)', provider: 'Groq' },
    { name: 'llama-3.2-1b-preview', label: 'Llama 3.2 1b (Groq)', provider: 'Groq' },
    { name: 'claude-3-opus-20240229', label: 'Claude 3 Opus', provider: 'Anthropic' },
    { name: 'claude-3-sonnet-20240229', label: 'Claude 3 Sonnet', provider: 'Anthropic' },
    { name: 'claude-3-haiku-20240307', label: 'Claude 3 Haiku', provider: 'Anthropic' },
];
>>>>>>> 889dc4a3
<|MERGE_RESOLUTION|>--- conflicted
+++ resolved
@@ -4,7 +4,6 @@
 export const WORK_DIR = `/home/${WORK_DIR_NAME}`;
 export const MODIFICATIONS_TAG_NAME = 'bolt_file_modifications';
 export const MODEL_REGEX = /^\[Model: (.*?)\]\n\n/;
-<<<<<<< HEAD
 export const DEFAULT_MODEL = 'claude-3-5-sonnet-20240620';
 export const DEFAULT_PROVIDER = 'Anthropic';
 
@@ -17,6 +16,8 @@
   { name: 'mistralai/mistral-nemo', label: 'OpenRouter Mistral Nemo (OpenRouter)', provider: 'OpenRouter' },
   { name: 'qwen/qwen-110b-chat', label: 'OpenRouter Qwen 110b Chat (OpenRouter)', provider: 'OpenRouter' },
   { name: 'cohere/command', label: 'Cohere Command (OpenRouter)', provider: 'OpenRouter' },
+  { name: 'gemini-1.5-flash-latest', label: 'Gemini 1.5 Flash', provider: 'Google' },
+  { name: 'gemini-1.5-pro-latest', label: 'Gemini 1.5 Pro', provider: 'Google'},
   { name: 'llama-3.1-70b-versatile', label: 'Llama 3.1 70b (Groq)', provider: 'Groq' },
   { name: 'llama-3.1-8b-instant', label: 'Llama 3.1 8b (Groq)', provider: 'Groq' },
   { name: 'llama-3.2-11b-vision-preview', label: 'Llama 3.2 11b (Groq)', provider: 'Groq' },
@@ -53,42 +54,4 @@
   MODEL_LIST = [...ollamaModels, ...staticModels];
 }
 initializeModelList().then();
-export { getOllamaModels, initializeModelList };
-=======
-export const DEFAULT_MODEL = "claude-3-5-sonnet-20240620";
-export const DEFAULT_PROVIDER = "Anthropic";
-export const MODEL_LIST = [
-    { name: 'claude-3-5-sonnet-20240620', label: 'Claude 3.5 Sonnet', provider: 'Anthropic' },
-    { name: 'gemini-1.5-flash-latest', label: 'Gemini 1.5 Flash', provider: 'Google' },
-    { name: 'gemini-1.5-pro-latest', label: 'Gemini 1.5 Pro', provider: 'Google'},
-    { name: 'gpt-4o', label: 'GPT-4o', provider: 'OpenAI' },
-    { name: 'gpt-4o-mini', label: 'GPT-4o Mini', provider: 'OpenAI' },
-    { name: 'gpt-4-turbo', label: 'GPT-4 Turbo', provider: 'OpenAI' },
-    { name: 'gpt-4', label: 'GPT-4', provider: 'OpenAI' },
-    { name: 'gpt-3.5-turbo', label: 'GPT-3.5 Turbo', provider: 'OpenAI' },
-    { name: 'qwen2.5-coder:7b', label: 'Qwen 2.5 Coder 7b', provider: 'Ollama' },
-    { name: 'qwen2.5-coder:1.5b', label: 'Qwen 2.5 Coder 1.5b', provider: 'Ollama' },
-    { name: 'deepseek-coder-v2:236b', label: 'DeepSeek-Coder-V2 236b', provider: 'Ollama' },
-    { name: 'deepseek-coder-v2:16b', label: 'DeepSeek-Coder-V2 16b', provider: 'Ollama' },
-    { name: 'codebooga', label: 'Codebooga 34b', provider: 'Ollama' },
-    { name: 'phind-codellama', label: 'Phind CodeLlama 34b', provider: 'Ollama' },
-    { name: 'codellama:70b', label: 'Code Llama 70b', provider: 'Ollama' },
-    { name: 'codellama:34b', label: 'Code Llama 34b', provider: 'Ollama' },
-    { name: 'codellama:13b', label: 'Code Llama 13b', provider: 'Ollama' },
-    { name: 'codellama:7b', label: 'Code Llama 7b', provider: 'Ollama' },
-    { name: 'deepseek/deepseek-coder', label: 'Deepseek-Coder V2 236B (OpenRouter)', provider: 'OpenRouter' },
-    { name: 'google/gemini-flash-1.5', label: 'Google Gemini Flash 1.5 (OpenRouter)', provider: 'OpenRouter' },
-    { name: 'google/gemini-pro-1.5', label: 'Google Gemini Pro 1.5 (OpenRouter)', provider: 'OpenRouter' },
-    { name: 'mistralai/mistral-nemo', label: 'OpenRouter Mistral Nemo (OpenRouter)', provider: 'OpenRouter' },
-    { name: 'qwen/qwen-110b-chat', label: 'OpenRouter Qwen 110b Chat (OpenRouter)', provider: 'OpenRouter' },
-    { name: 'cohere/command', label: 'Cohere Command (OpenRouter)', provider: 'OpenRouter' },
-    { name: 'llama-3.1-70b-versatile', label: 'Llama 3.1 70b (Groq)', provider: 'Groq' },
-    { name: 'llama-3.1-8b-instant', label: 'Llama 3.1 8b (Groq)', provider: 'Groq' },
-    { name: 'llama-3.2-11b-vision-preview', label: 'Llama 3.2 11b (Groq)', provider: 'Groq' },
-    { name: 'llama-3.2-3b-preview', label: 'Llama 3.2 3b (Groq)', provider: 'Groq' },
-    { name: 'llama-3.2-1b-preview', label: 'Llama 3.2 1b (Groq)', provider: 'Groq' },
-    { name: 'claude-3-opus-20240229', label: 'Claude 3 Opus', provider: 'Anthropic' },
-    { name: 'claude-3-sonnet-20240229', label: 'Claude 3 Sonnet', provider: 'Anthropic' },
-    { name: 'claude-3-haiku-20240307', label: 'Claude 3 Haiku', provider: 'Anthropic' },
-];
->>>>>>> 889dc4a3
+export { getOllamaModels, initializeModelList };