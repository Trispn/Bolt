import { useStore } from '@nanostores/react';
import { motion, type HTMLMotionProps, type Variants } from 'framer-motion';
import { computed } from 'nanostores';
import { memo, useCallback, useEffect, useState } from 'react';
import { toast } from 'react-toastify';
import {
  type OnChangeCallback as OnEditorChange,
  type OnScrollCallback as OnEditorScroll,
} from '~/components/editor/codemirror/CodeMirrorEditor';
import { IconButton } from '~/components/ui/IconButton';
import { PanelHeaderButton } from '~/components/ui/PanelHeaderButton';
import { Slider, type SliderOptions } from '~/components/ui/Slider';
import { workbenchStore, type WorkbenchViewType } from '~/lib/stores/workbench';
import { classNames } from '~/utils/classNames';
import { cubicEasingFn } from '~/utils/easings';
import { renderLogger } from '~/utils/logger';
import { EditorPanel } from './EditorPanel';
import { Preview } from './Preview';
import useViewport from '~/lib/hooks';
<<<<<<< HEAD
import { PushToGitHubDialog } from '~/components/@settings/tabs/connections/components/PushToGitHubDialog';
=======
import Tooltip from '~/components/ui/Tooltip';
>>>>>>> 3d0d6e83

interface WorkspaceProps {
  chatStarted?: boolean;
  isStreaming?: boolean;
}

const viewTransition = { ease: cubicEasingFn };

const sliderOptions: SliderOptions<WorkbenchViewType> = {
  left: {
    value: 'code',
    text: 'Code',
  },
  right: {
    value: 'preview',
    text: 'Preview',
  },
};

const workbenchVariants = {
  closed: {
    width: 0,
    transition: {
      duration: 0.2,
      ease: cubicEasingFn,
    },
  },
  open: {
    width: 'var(--workbench-width)',
    transition: {
      duration: 0.2,
      ease: cubicEasingFn,
    },
  },
} satisfies Variants;

const SyncTooltipContent = memo(
  ({
    syncFolder,
    lastSyncTime,
    syncStats,
    syncSettings,
    currentSession,
  }: {
    syncFolder: FileSystemDirectoryHandle;
    lastSyncTime: string;
    syncStats: { files: number; size: string } | null;
    syncSettings: NonNullable<(typeof workbenchStore)['syncSettings']['value']>;
    currentSession: NonNullable<(typeof workbenchStore)['currentSession']['value']>;
  }) => (
    <div className="space-y-3 p-3 min-w-[240px]">
      {/* Status */}
      <div className="flex items-center justify-between">
        <div className="flex items-center gap-2">
          <div
            className={classNames(
              'w-1.5 h-1.5 rounded-full',
              workbenchStore.isSyncEnabled.get() ? 'bg-green-400 animate-pulse' : 'bg-red-400',
            )}
          />
          <span
            className={classNames(
              'text-sm font-medium',
              workbenchStore.isSyncEnabled.get() ? 'text-green-400' : 'text-red-400',
            )}
          >
            {workbenchStore.isSyncEnabled.get() ? 'Sync Enabled' : 'Sync Disabled'}
          </span>
        </div>
        {lastSyncTime && workbenchStore.isSyncEnabled.get() && (
          <div className="text-xs text-bolt-elements-textTertiary">Last sync: {lastSyncTime}</div>
        )}
      </div>

      {/* Folders */}
      <div className="space-y-2">
        <div className="flex flex-col gap-1">
          <span className="text-xs font-medium text-bolt-elements-textSecondary">Main Sync Folder</span>
          <div className="flex items-center gap-2 text-sm">
            <div className="i-ph:folder-duotone text-bolt-elements-textTertiary" />
            <span className="text-bolt-elements-textPrimary truncate">{syncFolder.name}</span>
          </div>
        </div>
        {currentSession?.projectFolder && (
          <div className="flex flex-col gap-1">
            <span className="text-xs font-medium text-bolt-elements-textSecondary">Project Folder</span>
            <div className="flex items-center gap-2 text-sm">
              <div className="i-ph:folder-notch-duotone text-bolt-elements-textTertiary" />
              <span className="text-bolt-elements-textPrimary truncate">{currentSession.projectFolder}</span>
              {currentSession.projectName && (
                <span className="text-xs text-bolt-elements-textTertiary">({currentSession.projectName})</span>
              )}
            </div>
          </div>
        )}
      </div>

      {/* Stats */}
      {syncStats && (
        <div className="flex items-center gap-4 text-sm text-bolt-elements-textSecondary">
          <div className="flex items-center gap-2">
            <div className="i-ph:files-duotone" />
            <span>{syncStats.files} files</span>
          </div>
          <div className="flex items-center gap-2">
            <div className="i-ph:database-duotone" />
            <span>{syncStats.size}</span>
          </div>
        </div>
      )}

      {/* Settings */}
      {(syncSettings.autoSync || syncSettings.syncOnSave) && (
        <div className="border-t border-bolt-elements-borderColor/10 pt-2 space-y-1.5">
          {syncSettings.autoSync && (
            <div className="flex items-center gap-2 text-xs text-green-400">
              <div className="i-ph:arrows-clockwise-duotone" />
              Auto-sync every {syncSettings.autoSyncInterval}m
            </div>
          )}
          {syncSettings.syncOnSave && (
            <div className="flex items-center gap-2 text-xs text-green-400">
              <div className="i-ph:check-circle-duotone" />
              Sync on save enabled
            </div>
          )}
        </div>
      )}
    </div>
  ),
);

export const Workbench = memo(({ chatStarted, isStreaming }: WorkspaceProps) => {
  renderLogger.trace('Workbench');

<<<<<<< HEAD
  const [isSyncing, setIsSyncing] = useState(false);
  const [isPushDialogOpen, setIsPushDialogOpen] = useState(false);

=======
>>>>>>> 3d0d6e83
  const hasPreview = useStore(computed(workbenchStore.previews, (previews) => previews.length > 0));
  const showWorkbench = useStore(workbenchStore.showWorkbench);
  const selectedFile = useStore(workbenchStore.selectedFile);
  const currentDocument = useStore(workbenchStore.currentDocument);
  const unsavedFiles = useStore(workbenchStore.unsavedFiles);
  const files = useStore(workbenchStore.files);
  const selectedView = useStore(workbenchStore.currentView);
  const syncSettings = useStore(workbenchStore.syncSettings);
  const syncFolder = useStore(workbenchStore.syncFolder);
  const [isSyncing, setIsSyncing] = useState(false);
  const currentSession = useStore(workbenchStore.currentSession);
  const [lastSyncTime, setLastSyncTime] = useState<string>('');
  const [syncStats, setSyncStats] = useState<{ files: number; size: string } | null>(null);

  const isSmallViewport = useViewport(1024);

  const setSelectedView = (view: WorkbenchViewType) => {
    workbenchStore.currentView.set(view);
  };

  useEffect(() => {
    if (hasPreview) {
      setSelectedView('preview');
    }
  }, [hasPreview]);

  useEffect(() => {
    workbenchStore.setDocuments(files);
  }, [files]);

  const onEditorChange = useCallback<OnEditorChange>((update) => {
    workbenchStore.setCurrentDocumentContent(update.content);
  }, []);

  const onEditorScroll = useCallback<OnEditorScroll>((position) => {
    workbenchStore.setCurrentDocumentScrollPosition(position);
  }, []);

  const onFileSelect = useCallback((filePath: string | undefined) => {
    workbenchStore.setSelectedFile(filePath);
  }, []);

  const handleSync = async () => {
    if (!syncFolder) {
      toast.error('Please select a sync folder first');
      return;
    }

    try {
      setIsSyncing(true);
      await workbenchStore.syncFiles();
      updateLastSyncTime();
      updateSyncStats();
    } catch (error) {
      console.error('Sync error:', error);
    } finally {
      setIsSyncing(false);
    }
  };

  const updateSyncStats = useCallback(() => {
    if (!currentSession?.statistics?.length) {
      setSyncStats(null);
      return;
    }

    const lastStats = currentSession.statistics[currentSession.statistics.length - 1];

    if (lastStats) {
      setSyncStats({
        files: lastStats.totalFiles,
        size: formatBytes(lastStats.totalSize),
      });
    }
  }, [currentSession?.statistics]);

  const onFileSave = useCallback(async () => {
    try {
      await workbenchStore.saveCurrentDocument();

      if (syncSettings.syncOnSave && syncFolder) {
        await handleSync();
      }
    } catch (error) {
      toast.error('Failed to update file content');
      console.error('Save error:', error);
    }
  }, [syncSettings.syncOnSave, syncFolder]);

  const onFileReset = useCallback(() => {
    workbenchStore.resetCurrentDocument();
  }, []);

  const updateLastSyncTime = useCallback(() => {
    if (!currentSession?.lastSync) {
      setLastSyncTime('');
      return;
    }

    const now = Date.now();
    const diff = now - currentSession.lastSync;
    const date = new Date(currentSession.lastSync);
    const hours = date.getHours().toString().padStart(2, '0');
    const minutes = date.getMinutes().toString().padStart(2, '0');
    const seconds = date.getSeconds().toString().padStart(2, '0');
    const timeString = `${hours}:${minutes}:${seconds}`;

    if (diff < 60000) {
      // less than 1 minute
      setLastSyncTime(`${timeString}`);
    } else if (diff < 3600000) {
      // less than 1 hour
      const mins = Math.floor(diff / 60000);
      setLastSyncTime(`${timeString} (${mins}m ago)`);
    } else {
      // more than 1 hour
      const hours = Math.floor(diff / 3600000);
      setLastSyncTime(`${timeString} (${hours}h ago)`);
    }
  }, [currentSession?.lastSync]);

  useEffect(() => {
    updateSyncStats();
    updateLastSyncTime();
  }, [currentSession, updateSyncStats, updateLastSyncTime]);

  useEffect(() => {
    if (!currentSession?.lastSync) {
      return undefined;
    }

    const interval = setInterval(updateLastSyncTime, 60000);

    return () => clearInterval(interval);
  }, [currentSession?.lastSync, updateLastSyncTime]);

  const formatBytes = (bytes: number) => {
    if (bytes === 0) {
      return '0 B';
    }

    const k = 1024;
    const sizes = ['B', 'KB', 'MB', 'GB'];
    const i = Math.floor(Math.log(bytes) / Math.log(k));

    return `${parseFloat((bytes / Math.pow(k, i)).toFixed(1))} ${sizes[i]}`;
  };

  const handleSelectFolder = async () => {
    try {
      const handle = await window.showDirectoryPicker();
      await workbenchStore.setSyncFolder(handle);
    } catch (error) {
      if (error instanceof Error && error.name === 'AbortError') {
        return;
      }

      console.error('Failed to select sync folder:', error);
    }
  };

  return (
    chatStarted && (
      <motion.div
        initial="closed"
        animate={showWorkbench ? 'open' : 'closed'}
        variants={workbenchVariants}
        className="z-workbench"
      >
        <div
          className={classNames(
            'fixed top-[calc(var(--header-height)+1.5rem)] bottom-6 w-[var(--workbench-inner-width)] mr-4 z-0 transition-[left,width] duration-200 bolt-ease-cubic-bezier',
            {
              'w-full': isSmallViewport,
              'left-0': showWorkbench && isSmallViewport,
              'left-[var(--workbench-left)]': showWorkbench,
              'left-[100%]': !showWorkbench,
            },
          )}
        >
          <div className="absolute inset-0 px-2 lg:px-6">
            <div className="h-full flex flex-col bg-bolt-elements-background-depth-2 border border-bolt-elements-borderColor shadow-sm rounded-lg overflow-hidden">
              <div className="flex items-center px-3 py-2 border-b border-bolt-elements-borderColor">
                <Slider selected={selectedView} options={sliderOptions} setSelected={setSelectedView} />
<<<<<<< HEAD
                <div className="ml-auto" />
                {selectedView === 'code' && (
                  <div className="flex overflow-y-auto">
                    <PanelHeaderButton
                      className="mr-1 text-sm"
                      onClick={() => {
                        workbenchStore.downloadZip();
                      }}
                    >
                      <div className="i-ph:code" />
                      Download Code
                    </PanelHeaderButton>
                    <PanelHeaderButton className="mr-1 text-sm" onClick={handleSyncFiles} disabled={isSyncing}>
                      {isSyncing ? <div className="i-ph:spinner" /> : <div className="i-ph:cloud-arrow-down" />}
                      {isSyncing ? 'Syncing...' : 'Sync Files'}
                    </PanelHeaderButton>
                    <PanelHeaderButton
                      className="mr-1 text-sm"
                      onClick={() => {
                        workbenchStore.toggleTerminal(!workbenchStore.showTerminal.get());
                      }}
                    >
                      <div className="i-ph:terminal" />
                      Toggle Terminal
                    </PanelHeaderButton>
                    <PanelHeaderButton className="mr-1 text-sm" onClick={() => setIsPushDialogOpen(true)}>
                      <div className="i-ph:git-branch" />
                      Push to GitHub
                    </PanelHeaderButton>
                  </div>
                )}
                <IconButton
                  icon="i-ph:x-circle"
                  className="-mr-1"
                  size="xl"
                  onClick={() => {
                    workbenchStore.showWorkbench.set(false);
                  }}
                />
=======
                <div className="ml-auto flex items-center gap-3">
                  {selectedView === 'code' && (
                    <>
                      <PanelHeaderButton
                        onClick={() => workbenchStore.downloadZip()}
                        className="text-sm flex items-center gap-1.5 text-bolt-elements-textSecondary hover:text-bolt-elements-textPrimary transition-colors"
                      >
                        <div className="i-ph:code" />
                        Download
                      </PanelHeaderButton>

                      <div className="h-4 border-l border-bolt-elements-borderColor" />

                      {syncFolder ? (
                        <div className="flex items-center gap-2">
                          <Tooltip
                            content={
                              <SyncTooltipContent
                                syncFolder={syncFolder}
                                lastSyncTime={lastSyncTime}
                                syncStats={syncStats}
                                syncSettings={syncSettings}
                                currentSession={
                                  currentSession || {
                                    id: '',
                                    timestamp: Date.now(),
                                    lastSync: Date.now(),
                                    files: new Set(),
                                    history: [],
                                    statistics: [],
                                  }
                                }
                              />
                            }
                          >
                            <div
                              className={classNames(
                                'flex items-center gap-2 px-3 py-1.5 rounded-md border transition-colors',
                                workbenchStore.isSyncEnabled.get()
                                  ? 'bg-green-500/5 border-green-500/10'
                                  : 'bg-red-500/5 border-red-500/10',
                              )}
                            >
                              <div className="i-ph:folder-duotone" />
                              <span className="truncate max-w-[120px]">{syncFolder.name}</span>
                              <div className="flex items-center gap-2 border-l border-bolt-elements-borderColor/10 pl-2">
                                <div
                                  className={classNames(
                                    'text-xs px-1.5 py-0.5 rounded',
                                    workbenchStore.isSyncEnabled.get()
                                      ? 'bg-green-500/10 text-green-400'
                                      : 'bg-red-500/10 text-red-400',
                                  )}
                                >
                                  {workbenchStore.isSyncEnabled.get() ? 'Sync On' : 'Sync Off'}
                                </div>
                                {workbenchStore.isSyncEnabled.get() && (
                                  <>
                                    {syncSettings.autoSync && (
                                      <div className="w-1 h-1 rounded-full bg-green-400 animate-pulse" />
                                    )}
                                    {syncSettings.syncOnSave && (
                                      <div className="i-ph:check-circle text-[12px] text-green-400/80" />
                                    )}
                                  </>
                                )}
                              </div>
                            </div>
                          </Tooltip>

                          {workbenchStore.isSyncEnabled.get() && (
                            <div className="flex items-center gap-1 border-l border-bolt-elements-borderColor pl-1">
                              <IconButton
                                onClick={handleSync}
                                disabled={isSyncing}
                                className={classNames(
                                  'text-bolt-elements-textSecondary hover:text-green-400 transition-colors',
                                  {
                                    'animate-spin': isSyncing,
                                  },
                                )}
                                title={isSyncing ? 'Sync in progress...' : 'Sync now'}
                              >
                                <div className="i-ph:arrows-clockwise-duotone" />
                              </IconButton>

                              <IconButton
                                onClick={() => workbenchStore.setSyncFolder(null)}
                                className="text-bolt-elements-textSecondary hover:text-red-400 transition-colors"
                                title="Clear sync folder"
                              >
                                <div className="i-ph:x-circle-duotone" />
                              </IconButton>
                            </div>
                          )}
                        </div>
                      ) : (
                        <PanelHeaderButton
                          onClick={handleSelectFolder}
                          className="text-sm flex items-center gap-1.5 text-bolt-elements-textSecondary hover:text-bolt-elements-textPrimary transition-colors"
                        >
                          <div className="i-ph:folder-simple-plus-duotone" />
                          Select Folder
                        </PanelHeaderButton>
                      )}

                      <div className="h-4 border-l border-bolt-elements-borderColor" />

                      <PanelHeaderButton
                        onClick={() => workbenchStore.toggleTerminal(!workbenchStore.showTerminal.get())}
                        className="text-sm flex items-center gap-1.5 text-bolt-elements-textSecondary hover:text-bolt-elements-textPrimary transition-colors"
                      >
                        <div className="i-ph:terminal" />
                        Terminal
                      </PanelHeaderButton>

                      <div className="h-4 border-l border-bolt-elements-borderColor" />

                      <PanelHeaderButton
                        onClick={async () => {
                          try {
                            const repoName = prompt(
                              'Please enter a name for your new GitHub repository:',
                              'bolt-generated-project',
                            );

                            if (!repoName) {
                              toast.error('Repository name is required');
                              return;
                            }

                            const githubToken = prompt('Please enter your GitHub personal access token:');

                            if (!githubToken) {
                              toast.error('GitHub token is required');
                              return;
                            }

                            toast.info('Pushing to GitHub...');
                            await workbenchStore.pushToGitHub(repoName, githubToken);
                          } catch (error) {
                            console.error('Failed to push to GitHub:', error);
                            toast.error('Failed to push to GitHub. Please check your token and try again.');
                          }
                        }}
                        className="text-sm flex items-center gap-1.5 text-bolt-elements-textSecondary hover:text-bolt-elements-textPrimary transition-colors"
                      >
                        <div className="i-ph:github-logo" />
                        GitHub
                      </PanelHeaderButton>
                    </>
                  )}

                  <IconButton
                    onClick={() => workbenchStore.showWorkbench.set(false)}
                    className="text-bolt-elements-textSecondary hover:text-bolt-elements-textPrimary transition-colors"
                  >
                    <div className="i-ph:x-circle" />
                  </IconButton>
                </div>
>>>>>>> 3d0d6e83
              </div>

              <div className="relative flex-1 overflow-hidden">
                <View
                  initial={{ x: selectedView === 'code' ? 0 : '-100%' }}
                  animate={{ x: selectedView === 'code' ? 0 : '-100%' }}
                >
                  <EditorPanel
                    editorDocument={currentDocument}
                    isStreaming={isStreaming}
                    selectedFile={selectedFile}
                    files={files}
                    unsavedFiles={unsavedFiles}
                    onFileSelect={onFileSelect}
                    onEditorScroll={onEditorScroll}
                    onEditorChange={onEditorChange}
                    onFileSave={onFileSave}
                    onFileReset={onFileReset}
                  />
                </View>
                <View
                  initial={{ x: selectedView === 'preview' ? 0 : '100%' }}
                  animate={{ x: selectedView === 'preview' ? 0 : '100%' }}
                >
                  <Preview />
                </View>
              </div>
            </div>
          </div>
        </div>
        <PushToGitHubDialog
          isOpen={isPushDialogOpen}
          onClose={() => setIsPushDialogOpen(false)}
          onPush={async (repoName, username, token, isPrivate) => {
            try {
              const repoUrl = await workbenchStore.pushToGitHub(repoName, undefined, username, token, isPrivate);
              return repoUrl;
            } catch (error) {
              console.error('Error pushing to GitHub:', error);
              toast.error('Failed to push to GitHub');
              throw error; // Rethrow to let PushToGitHubDialog handle the error state
            }
          }}
        />
      </motion.div>
    )
  );
});

<<<<<<< HEAD
// View component for rendering content with motion transitions
=======
>>>>>>> 3d0d6e83
interface ViewProps extends HTMLMotionProps<'div'> {
  children: JSX.Element;
}

const View = memo(({ children, ...props }: ViewProps) => {
  return (
    <motion.div className="absolute inset-0" transition={viewTransition} {...props}>
      {children}
    </motion.div>
  );
});<|MERGE_RESOLUTION|>--- conflicted
+++ resolved
@@ -17,11 +17,7 @@
 import { EditorPanel } from './EditorPanel';
 import { Preview } from './Preview';
 import useViewport from '~/lib/hooks';
-<<<<<<< HEAD
-import { PushToGitHubDialog } from '~/components/@settings/tabs/connections/components/PushToGitHubDialog';
-=======
 import Tooltip from '~/components/ui/Tooltip';
->>>>>>> 3d0d6e83
 
 interface WorkspaceProps {
   chatStarted?: boolean;
@@ -157,12 +153,6 @@
 export const Workbench = memo(({ chatStarted, isStreaming }: WorkspaceProps) => {
   renderLogger.trace('Workbench');
 
-<<<<<<< HEAD
-  const [isSyncing, setIsSyncing] = useState(false);
-  const [isPushDialogOpen, setIsPushDialogOpen] = useState(false);
-
-=======
->>>>>>> 3d0d6e83
   const hasPreview = useStore(computed(workbenchStore.previews, (previews) => previews.length > 0));
   const showWorkbench = useStore(workbenchStore.showWorkbench);
   const selectedFile = useStore(workbenchStore.selectedFile);
@@ -347,47 +337,6 @@
             <div className="h-full flex flex-col bg-bolt-elements-background-depth-2 border border-bolt-elements-borderColor shadow-sm rounded-lg overflow-hidden">
               <div className="flex items-center px-3 py-2 border-b border-bolt-elements-borderColor">
                 <Slider selected={selectedView} options={sliderOptions} setSelected={setSelectedView} />
-<<<<<<< HEAD
-                <div className="ml-auto" />
-                {selectedView === 'code' && (
-                  <div className="flex overflow-y-auto">
-                    <PanelHeaderButton
-                      className="mr-1 text-sm"
-                      onClick={() => {
-                        workbenchStore.downloadZip();
-                      }}
-                    >
-                      <div className="i-ph:code" />
-                      Download Code
-                    </PanelHeaderButton>
-                    <PanelHeaderButton className="mr-1 text-sm" onClick={handleSyncFiles} disabled={isSyncing}>
-                      {isSyncing ? <div className="i-ph:spinner" /> : <div className="i-ph:cloud-arrow-down" />}
-                      {isSyncing ? 'Syncing...' : 'Sync Files'}
-                    </PanelHeaderButton>
-                    <PanelHeaderButton
-                      className="mr-1 text-sm"
-                      onClick={() => {
-                        workbenchStore.toggleTerminal(!workbenchStore.showTerminal.get());
-                      }}
-                    >
-                      <div className="i-ph:terminal" />
-                      Toggle Terminal
-                    </PanelHeaderButton>
-                    <PanelHeaderButton className="mr-1 text-sm" onClick={() => setIsPushDialogOpen(true)}>
-                      <div className="i-ph:git-branch" />
-                      Push to GitHub
-                    </PanelHeaderButton>
-                  </div>
-                )}
-                <IconButton
-                  icon="i-ph:x-circle"
-                  className="-mr-1"
-                  size="xl"
-                  onClick={() => {
-                    workbenchStore.showWorkbench.set(false);
-                  }}
-                />
-=======
                 <div className="ml-auto flex items-center gap-3">
                   {selectedView === 'code' && (
                     <>
@@ -548,7 +497,6 @@
                     <div className="i-ph:x-circle" />
                   </IconButton>
                 </div>
->>>>>>> 3d0d6e83
               </div>
 
               <div className="relative flex-1 overflow-hidden">
@@ -579,29 +527,11 @@
             </div>
           </div>
         </div>
-        <PushToGitHubDialog
-          isOpen={isPushDialogOpen}
-          onClose={() => setIsPushDialogOpen(false)}
-          onPush={async (repoName, username, token, isPrivate) => {
-            try {
-              const repoUrl = await workbenchStore.pushToGitHub(repoName, undefined, username, token, isPrivate);
-              return repoUrl;
-            } catch (error) {
-              console.error('Error pushing to GitHub:', error);
-              toast.error('Failed to push to GitHub');
-              throw error; // Rethrow to let PushToGitHubDialog handle the error state
-            }
-          }}
-        />
       </motion.div>
     )
   );
 });
 
-<<<<<<< HEAD
-// View component for rendering content with motion transitions
-=======
->>>>>>> 3d0d6e83
 interface ViewProps extends HTMLMotionProps<'div'> {
   children: JSX.Element;
 }
