--- conflicted
+++ resolved
@@ -1,5 +1,5 @@
 import type { Message } from 'ai';
-import { Fragment } from 'react';
+import React, { Fragment } from 'react';
 import { classNames } from '~/utils/classNames';
 import { AssistantMessage } from './AssistantMessage';
 import { UserMessage } from './UserMessage';
@@ -8,10 +8,6 @@
 import { forkChat } from '~/lib/persistence/db';
 import { toast } from 'react-toastify';
 import WithTooltip from '~/components/ui/Tooltip';
-import { useStore } from '@nanostores/react';
-import { profileStore } from '~/lib/stores/profile';
-import { forwardRef } from 'react';
-import type { ForwardedRef } from 'react';
 
 interface MessagesProps {
   id?: string;
@@ -20,126 +16,79 @@
   messages?: Message[];
 }
 
-export const Messages = forwardRef<HTMLDivElement, MessagesProps>(
-  (props: MessagesProps, ref: ForwardedRef<HTMLDivElement> | undefined) => {
-    const { id, isStreaming = false, messages = [] } = props;
-    const location = useLocation();
-    const profile = useStore(profileStore);
+export const Messages = React.forwardRef<HTMLDivElement, MessagesProps>((props: MessagesProps, ref) => {
+  const { id, isStreaming = false, messages = [] } = props;
+  const location = useLocation();
 
-    const handleRewind = (messageId: string) => {
-      const searchParams = new URLSearchParams(location.search);
-      searchParams.set('rewindTo', messageId);
-      window.location.search = searchParams.toString();
-    };
+  const handleRewind = (messageId: string) => {
+    const searchParams = new URLSearchParams(location.search);
+    searchParams.set('rewindTo', messageId);
+    window.location.search = searchParams.toString();
+  };
 
-    const handleFork = async (messageId: string) => {
-      try {
-        if (!db || !chatId.get()) {
-          toast.error('Chat persistence is not available');
-          return;
-        }
+  const handleFork = async (messageId: string) => {
+    try {
+      if (!db || !chatId.get()) {
+        toast.error('Chat persistence is not available');
+        return;
+      }
 
-        const urlId = await forkChat(db, chatId.get()!, messageId);
-        window.location.href = `/chat/${urlId}`;
-      } catch (error) {
-        toast.error('Failed to fork chat: ' + (error as Error).message);
-      }
-    };
+      const urlId = await forkChat(db, chatId.get()!, messageId);
+      window.location.href = `/chat/${urlId}`;
+    } catch (error) {
+      toast.error('Failed to fork chat: ' + (error as Error).message);
+    }
+  };
 
-    return (
-      <div id={id} className={props.className} ref={ref}>
-        {messages.length > 0
-          ? messages.map((message, index) => {
-              const { role, content, id: messageId, annotations } = message;
-              const isUserMessage = role === 'user';
-              const isFirst = index === 0;
-              const isLast = index === messages.length - 1;
-              const isHidden = annotations?.includes('hidden');
+  return (
+    <div id={id} ref={ref} className={props.className}>
+      {messages.length > 0
+        ? messages.map((message, index) => {
+            const { role, content, id: messageId, annotations } = message;
+            const isUserMessage = role === 'user';
+            const isFirst = index === 0;
+            const isLast = index === messages.length - 1;
+            const isHidden = annotations?.includes('hidden');
 
-              if (isHidden) {
-                return <Fragment key={index} />;
-              }
+            if (isHidden) {
+              return <Fragment key={index} />;
+            }
 
-              return (
-                <div
-                  key={index}
-                  className={classNames('flex gap-4 p-6 w-full rounded-[calc(0.75rem-1px)]', {
-                    'bg-bolt-elements-messages-background': isUserMessage || !isStreaming || (isStreaming && !isLast),
-                    'bg-gradient-to-b from-bolt-elements-messages-background from-30% to-transparent':
-                      isStreaming && isLast,
-                    'mt-4': !isFirst,
-                  })}
-                >
-                  {isUserMessage && (
-                    <div className="flex items-center justify-center w-[40px] h-[40px] overflow-hidden bg-white dark:bg-gray-800 text-gray-600 dark:text-gray-500 rounded-full shrink-0 self-start">
-                      {profile?.avatar ? (
-                        <img
-                          src={profile.avatar}
-                          alt={profile?.username || 'User'}
-                          className="w-full h-full object-cover"
-                          loading="eager"
-                          decoding="sync"
-                        />
-                      ) : (
-                        <div className="i-ph:user-fill text-2xl" />
-                      )}
-                    </div>
+            return (
+              <div
+                key={index}
+                className={classNames('flex gap-4 p-6 w-full rounded-[calc(0.75rem-1px)]', {
+                  'bg-bolt-elements-messages-background': isUserMessage || !isStreaming || (isStreaming && !isLast),
+                  'bg-gradient-to-b from-bolt-elements-messages-background from-30% to-transparent':
+                    isStreaming && isLast,
+                  'mt-4': !isFirst,
+                })}
+              >
+                {isUserMessage && (
+                  <div className="flex items-center justify-center w-[34px] h-[34px] overflow-hidden bg-white text-gray-600 rounded-full shrink-0 self-start">
+                    <div className="i-ph:user-fill text-xl"></div>
+                  </div>
+                )}
+                <div className="grid grid-col-1 w-full">
+                  {isUserMessage ? (
+                    <UserMessage content={content} />
+                  ) : (
+                    <AssistantMessage content={content} annotations={message.annotations} />
                   )}
-<<<<<<< HEAD
-                  <div className="grid grid-col-1 w-full">
-                    {isUserMessage ? (
-                      <UserMessage content={content} />
-                    ) : (
-                      <AssistantMessage content={content} annotations={message.annotations} />
-                    )}
-                  </div>
-                  {!isUserMessage && (
-                    <div className="flex gap-2 flex-col lg:flex-row">
-                      {messageId && (
-                        <WithTooltip tooltip="Revert to this message">
-                          <button
-                            onClick={() => handleRewind(messageId)}
-                            key="i-ph:arrow-u-up-left"
-                            className={classNames(
-                              'i-ph:arrow-u-up-left',
-                              'text-xl text-bolt-elements-textSecondary hover:text-bolt-elements-textPrimary transition-colors',
-                            )}
-                          />
-                        </WithTooltip>
-                      )}
-
-                      <WithTooltip tooltip="Fork chat from this message">
-=======
                 </div>
                 {!isUserMessage && (
                   <div className="flex gap-2 flex-col lg:flex-row">
                     {messageId && (
                       <WithTooltip content="Revert to this message">
->>>>>>> 3d0d6e83
                         <button
-                          onClick={() => handleFork(messageId)}
-                          key="i-ph:git-fork"
+                          onClick={() => handleRewind(messageId)}
+                          key="i-ph:arrow-u-up-left"
                           className={classNames(
-                            'i-ph:git-fork',
+                            'i-ph:arrow-u-up-left',
                             'text-xl text-bolt-elements-textSecondary hover:text-bolt-elements-textPrimary transition-colors',
                           )}
                         />
                       </WithTooltip>
-<<<<<<< HEAD
-                    </div>
-                  )}
-                </div>
-              );
-            })
-          : null}
-        {isStreaming && (
-          <div className="text-center w-full text-bolt-elements-textSecondary i-svg-spinners:3-dots-fade text-4xl mt-4"></div>
-        )}
-      </div>
-    );
-  },
-);
-=======
                     )}
 
                     <WithTooltip content="Fork chat from this message">
@@ -163,5 +112,4 @@
       )}
     </div>
   );
-});
->>>>>>> 3d0d6e83
+});