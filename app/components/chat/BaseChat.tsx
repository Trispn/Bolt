--- conflicted
+++ resolved
@@ -36,11 +36,7 @@
   providerList: ProviderInfo[];
 }
 
-<<<<<<< HEAD
 const ModelSelector = ({ model, setModel, provider, setProvider, modelList, providerList }: ModelSelectorProps) => {
-=======
-const ModelSelector = ({ model, setModel, provider, setProvider, modelList, providerList, apiKeys }) => {
->>>>>>> 9792e938
   return (
     <div className="mb-2 flex gap-2 flex-col sm:flex-row">
       <select
@@ -212,11 +208,7 @@
                 className={classNames(
                   ' bg-bolt-elements-background-depth-2 p-3 rounded-lg border border-bolt-elements-borderColor relative w-full max-w-chat mx-auto z-prompt mb-6',
                   {
-<<<<<<< HEAD
-                    'sticky bottom-0': chatStarted,
-=======
                     'sticky bottom-2': chatStarted,
->>>>>>> 9792e938
                   },
                 )}
               >
@@ -228,7 +220,6 @@
                   provider={provider}
                   setProvider={setProvider!}
                   providerList={PROVIDER_LIST}
-                  apiKeys={apiKeys}
                 />
 
                 {provider && (
