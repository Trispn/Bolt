/*
 * @ts-nocheck
 * Preventing TS checks with files presented in the video for a better presentation.
 */
import type { Message } from 'ai';
import React, { type RefCallback, useCallback, useEffect, useState } from 'react';
import { ClientOnly } from 'remix-utils/client-only';
import { Menu } from '~/components/sidebar/Menu.client';
import { IconButton } from '~/components/ui/IconButton';
import { Workbench } from '~/components/workbench/Workbench.client';
import { classNames } from '~/utils/classNames';
import { MODEL_LIST, PROVIDER_LIST, initializeModelList } from '~/utils/constants';
import { Messages } from './Messages.client';
import { SendButton } from './SendButton.client';
import { APIKeyManager, getApiKeysFromCookies } from './APIKeyManager';
import Cookies from 'js-cookie';
import * as Tooltip from '@radix-ui/react-tooltip';

import styles from './BaseChat.module.scss';
import { ExportChatButton } from '~/components/chat/chatExportAndImport/ExportChatButton';
import { ImportButtons } from '~/components/chat/chatExportAndImport/ImportButtons';
import { ExamplePrompts } from '~/components/chat/ExamplePrompts';
import GitCloneButton from './GitCloneButton';

import FilePreview from './FilePreview';
import { ModelSelector } from '~/components/chat/ModelSelector';
import { SpeechRecognitionButton } from '~/components/chat/SpeechRecognition';
import type { IProviderSetting, ProviderInfo } from '~/types/model';
import { ScreenshotStateManager } from './ScreenshotStateManager';
import { toast } from 'react-toastify';
import StarterTemplates from './StarterTemplates';
import type { ActionAlert } from '~/types/actions';
import ChatAlert from './ChatAlert';
import { LLMManager } from '~/lib/modules/llm/manager';

const TEXTAREA_MIN_HEIGHT = 76;

interface BaseChatProps {
  textareaRef?: React.RefObject<HTMLTextAreaElement> | undefined;
  messageRef?: RefCallback<HTMLDivElement> | undefined;
  scrollRef?: RefCallback<HTMLDivElement> | undefined;
  showChat?: boolean;
  chatStarted?: boolean;
  isStreaming?: boolean;
  messages?: Message[];
  description?: string;
  enhancingPrompt?: boolean;
  promptEnhanced?: boolean;
  input?: string;
  model?: string;
  setModel?: (model: string) => void;
  provider?: ProviderInfo;
  setProvider?: (provider: ProviderInfo) => void;
  providerList?: ProviderInfo[];
  handleStop?: () => void;
  sendMessage?: (event: React.UIEvent, messageInput?: string) => void;
  handleInputChange?: (event: React.ChangeEvent<HTMLTextAreaElement>) => void;
  enhancePrompt?: () => void;
  importChat?: (description: string, messages: Message[]) => Promise<void>;
  exportChat?: () => void;
  uploadedFiles?: File[];
  setUploadedFiles?: (files: File[]) => void;
  imageDataList?: string[];
  setImageDataList?: (dataList: string[]) => void;
  actionAlert?: ActionAlert;
  clearAlert?: () => void;
}

export const BaseChat = React.forwardRef<HTMLDivElement, BaseChatProps>(
  (
    {
      textareaRef,
      messageRef,
      scrollRef,
      showChat = true,
      chatStarted = false,
      isStreaming = false,
      model,
      setModel,
      provider,
      setProvider,
      providerList,
      input = '',
      enhancingPrompt,
      handleInputChange,

      // promptEnhanced,
      enhancePrompt,
      sendMessage,
      handleStop,
      importChat,
      exportChat,
      uploadedFiles = [],
      setUploadedFiles,
      imageDataList = [],
      setImageDataList,
      messages,
      actionAlert,
      clearAlert,
    },
    ref,
  ) => {
    const TEXTAREA_MAX_HEIGHT = chatStarted ? 400 : 200;
    const [apiKeys, setApiKeys] = useState<Record<string, string>>(getApiKeysFromCookies());
    const [modelList, setModelList] = useState(MODEL_LIST);
    const [isModelSettingsCollapsed, setIsModelSettingsCollapsed] = useState(false);
    const [isListening, setIsListening] = useState(false);
    const [recognition, setRecognition] = useState<SpeechRecognition | null>(null);
    const [transcript, setTranscript] = useState('');
    const [isModelLoading, setIsModelLoading] = useState<string | undefined>('all');

    const getProviderSettings = useCallback(() => {
      let providerSettings: Record<string, IProviderSetting> | undefined = undefined;

      try {
        const savedProviderSettings = Cookies.get('providers');

        if (savedProviderSettings) {
          const parsedProviderSettings = JSON.parse(savedProviderSettings);

          if (typeof parsedProviderSettings === 'object' && parsedProviderSettings !== null) {
            providerSettings = parsedProviderSettings;
          }
        }
      } catch (error) {
        console.error('Error loading Provider Settings from cookies:', error);

        // Clear invalid cookie data
        Cookies.remove('providers');
      }

      return providerSettings;
    }, []);
    useEffect(() => {
      console.log(transcript);
    }, [transcript]);

    useEffect(() => {
      if (typeof window !== 'undefined' && ('SpeechRecognition' in window || 'webkitSpeechRecognition' in window)) {
        const SpeechRecognition = window.SpeechRecognition || window.webkitSpeechRecognition;
        const recognition = new SpeechRecognition();
        recognition.continuous = true;
        recognition.interimResults = true;

        recognition.onresult = (event) => {
          const transcript = Array.from(event.results)
            .map((result) => result[0])
            .map((result) => result.transcript)
            .join('');

          setTranscript(transcript);

          if (handleInputChange) {
            const syntheticEvent = {
              target: { value: transcript },
            } as React.ChangeEvent<HTMLTextAreaElement>;
            handleInputChange(syntheticEvent);
          }
        };

        recognition.onerror = (event) => {
          console.error('Speech recognition error:', event.error);
          setIsListening(false);
        };

        setRecognition(recognition);
      }
    }, []);

    useEffect(() => {
      const providerSettings = getProviderSettings();
      let parsedApiKeys: Record<string, string> | undefined = {};

      try {
        parsedApiKeys = getApiKeysFromCookies();
        setApiKeys(parsedApiKeys);
      } catch (error) {
        console.error('Error loading API keys from cookies:', error);

        // Clear invalid cookie data
        Cookies.remove('apiKeys');
      }
      setIsModelLoading('all');
      initializeModelList({ apiKeys: parsedApiKeys, providerSettings })
        .then((modelList) => {
          console.log('Model List: ', modelList);
          setModelList(modelList);
        })
        .catch((error) => {
          console.error('Error initializing model list:', error);
        })
        .finally(() => {
          setIsModelLoading(undefined);
        });
    }, [providerList]);

    const onApiKeysChange = async (providerName: string, apiKey: string) => {
      const newApiKeys = { ...apiKeys, [providerName]: apiKey };
      setApiKeys(newApiKeys);
      Cookies.set('apiKeys', JSON.stringify(newApiKeys));

      const provider = LLMManager.getInstance(import.meta.env || process.env || {}).getProvider(providerName);

      if (provider && provider.getDynamicModels) {
        setIsModelLoading(providerName);

        try {
          const providerSettings = getProviderSettings();
          const staticModels = provider.staticModels;
          const dynamicModels = await provider.getDynamicModels(
            newApiKeys,
            providerSettings,
            import.meta.env || process.env || {},
          );

          setModelList((preModels) => {
            const filteredOutPreModels = preModels.filter((x) => x.provider !== providerName);
            return [...filteredOutPreModels, ...staticModels, ...dynamicModels];
          });
        } catch (error) {
          console.error('Error loading dynamic models:', error);
        }
        setIsModelLoading(undefined);
      }
    };

    const startListening = () => {
      if (recognition) {
        recognition.start();
        setIsListening(true);
      }
    };

    const stopListening = () => {
      if (recognition) {
        recognition.stop();
        setIsListening(false);
      }
    };

    const handleSendMessage = (event: React.UIEvent, messageInput?: string) => {
      if (sendMessage) {
        sendMessage(event, messageInput);

        if (recognition) {
          recognition.abort(); // Stop current recognition
          setTranscript(''); // Clear transcript
          setIsListening(false);

          // Clear the input by triggering handleInputChange with empty value
          if (handleInputChange) {
            const syntheticEvent = {
              target: { value: '' },
            } as React.ChangeEvent<HTMLTextAreaElement>;
            handleInputChange(syntheticEvent);
          }
        }
      }
    };

    const handleFileUpload = () => {
      const input = document.createElement('input');
      input.type = 'file';
      input.accept = 'image/*';

      input.onchange = async (e) => {
        const file = (e.target as HTMLInputElement).files?.[0];

        if (file) {
          const reader = new FileReader();

          reader.onload = (e) => {
            const base64Image = e.target?.result as string;
            setUploadedFiles?.([...uploadedFiles, file]);
            setImageDataList?.([...imageDataList, base64Image]);
          };
          reader.readAsDataURL(file);
        }
      };

      input.click();
    };

    const handlePaste = async (e: React.ClipboardEvent) => {
      const items = e.clipboardData?.items;

      if (!items) {
        return;
      }

      for (const item of items) {
        if (item.type.startsWith('image/')) {
          e.preventDefault();

          const file = item.getAsFile();

          if (file) {
            const reader = new FileReader();

            reader.onload = (e) => {
              const base64Image = e.target?.result as string;
              setUploadedFiles?.([...uploadedFiles, file]);
              setImageDataList?.([...imageDataList, base64Image]);
            };
            reader.readAsDataURL(file);
          }

          break;
        }
      }
    };

    const baseChat = (
      <div
        ref={ref}
        className={classNames(styles.BaseChat, 'relative flex h-full w-full overflow-hidden')}
        data-chat-visible={showChat}
      >
        <ClientOnly>{() => <Menu />}</ClientOnly>
        <div ref={scrollRef} className="flex flex-col lg:flex-row overflow-y-auto w-full h-full">
          <div className={classNames(styles.Chat, 'flex flex-col flex-grow lg:min-w-[var(--chat-min-width)] h-full')}>
            {!chatStarted && (
              <div id="intro" className="mt-[16vh] max-w-chat mx-auto text-center px-4 lg:px-0">
                <h1 className="text-3xl lg:text-6xl font-bold text-bolt-elements-textPrimary mb-4 animate-fade-in">
                  Where ideas begin
                </h1>
                <p className="text-md lg:text-xl mb-8 text-bolt-elements-textSecondary animate-fade-in animation-delay-200">
                  Bring ideas to life in seconds or get help on existing projects.
                </p>
              </div>
            )}
            <div
              className={classNames('pt-6 px-2 sm:px-6', {
                'h-full flex flex-col': chatStarted,
              })}
            >
              <ClientOnly>
                {() => {
                  return chatStarted ? (
                    <Messages
                      ref={messageRef}
                      className="flex flex-col w-full flex-1 max-w-chat pb-6 mx-auto z-1"
                      messages={messages}
                      isStreaming={isStreaming}
                    />
                  ) : null;
                }}
              </ClientOnly>
              <div
                className={classNames('flex flex-col gap-4 w-full max-w-chat mx-auto z-prompt mb-6', {
                  'sticky bottom-2': chatStarted,
                })}
              >
                <div className="bg-bolt-elements-background-depth-2">
                  {actionAlert && (
                    <ChatAlert
                      alert={actionAlert}
                      clearAlert={() => clearAlert?.()}
                      postMessage={(message) => {
                        sendMessage?.({} as any, message);
                        clearAlert?.();
                      }}
                    />
                  )}
                </div>
                <div
                  className={classNames(
                    'bg-bolt-elements-background-depth-2 p-3 rounded-lg border border-bolt-elements-borderColor relative w-full max-w-chat mx-auto z-prompt',

                    /*
                     * {
                     *   'sticky bottom-2': chatStarted,
                     * },
                     */
                  )}
                >
                  <svg className={classNames(styles.PromptEffectContainer)}>
                    <defs>
                      <linearGradient
                        id="line-gradient"
                        x1="20%"
                        y1="0%"
                        x2="-14%"
                        y2="10%"
                        gradientUnits="userSpaceOnUse"
                        gradientTransform="rotate(-45)"
                      >
                        <stop offset="0%" stopColor="#b44aff" stopOpacity="0%"></stop>
                        <stop offset="40%" stopColor="#b44aff" stopOpacity="80%"></stop>
                        <stop offset="50%" stopColor="#b44aff" stopOpacity="80%"></stop>
                        <stop offset="100%" stopColor="#b44aff" stopOpacity="0%"></stop>
                      </linearGradient>
                      <linearGradient id="shine-gradient">
                        <stop offset="0%" stopColor="white" stopOpacity="0%"></stop>
                        <stop offset="40%" stopColor="#ffffff" stopOpacity="80%"></stop>
                        <stop offset="50%" stopColor="#ffffff" stopOpacity="80%"></stop>
                        <stop offset="100%" stopColor="white" stopOpacity="0%"></stop>
                      </linearGradient>
                    </defs>
                    <rect className={classNames(styles.PromptEffectLine)} pathLength="100" strokeLinecap="round"></rect>
                    <rect className={classNames(styles.PromptShine)} x="48" y="24" width="70" height="1"></rect>
                  </svg>
                  <div>
<<<<<<< HEAD
                    <ClientOnly>
                      {() => (
                        <div className={isModelSettingsCollapsed ? 'hidden' : ''}>
                          <ModelSelector
                            key={provider?.name + ':' + modelList.length}
                            model={model}
                            setModel={setModel}
                            modelList={modelList}
                            provider={provider}
                            setProvider={setProvider}
                            providerList={providerList || (PROVIDER_LIST as ProviderInfo[])}
                            apiKeys={apiKeys}
                          />
                          {(providerList || []).length > 0 && provider && (
                            <APIKeyManager
                              provider={provider}
                              apiKey={apiKeys[provider.name] || ''}
                              setApiKey={(key) => {
                                const newApiKeys = { ...apiKeys, [provider.name]: key };
                                setApiKeys(newApiKeys);
                                Cookies.set('apiKeys', JSON.stringify(newApiKeys));
                              }}
                            />
                          )}
                        </div>
=======
                    <div className={isModelSettingsCollapsed ? 'hidden' : ''}>
                      <ModelSelector
                        key={provider?.name + ':' + modelList.length}
                        model={model}
                        setModel={setModel}
                        modelList={modelList}
                        provider={provider}
                        setProvider={setProvider}
                        providerList={providerList || (PROVIDER_LIST as ProviderInfo[])}
                        apiKeys={apiKeys}
                        modelLoading={isModelLoading}
                      />
                      {(providerList || []).length > 0 && provider && (
                        <APIKeyManager
                          provider={provider}
                          apiKey={apiKeys[provider.name] || ''}
                          setApiKey={(key) => {
                            onApiKeysChange(provider.name, key);
                          }}
                        />
>>>>>>> 389eedca
                      )}
                    </ClientOnly>
                  </div>
                  <FilePreview
                    files={uploadedFiles}
                    imageDataList={imageDataList}
                    onRemove={(index) => {
                      setUploadedFiles?.(uploadedFiles.filter((_, i) => i !== index));
                      setImageDataList?.(imageDataList.filter((_, i) => i !== index));
                    }}
                  />
                  <ClientOnly>
                    {() => (
                      <ScreenshotStateManager
                        setUploadedFiles={setUploadedFiles}
                        setImageDataList={setImageDataList}
                        uploadedFiles={uploadedFiles}
                        imageDataList={imageDataList}
                      />
                    )}
                  </ClientOnly>
                  <div
                    className={classNames(
                      'relative shadow-xs border border-bolt-elements-borderColor backdrop-blur rounded-lg',
                    )}
                  >
                    <textarea
                      ref={textareaRef}
                      className={classNames(
                        'w-full pl-4 pt-4 pr-16 outline-none resize-none text-bolt-elements-textPrimary placeholder-bolt-elements-textTertiary bg-transparent text-sm',
                        'transition-all duration-200',
                        'hover:border-bolt-elements-focus',
                      )}
                      onDragEnter={(e) => {
                        e.preventDefault();
                        e.currentTarget.style.border = '2px solid #1488fc';
                      }}
                      onDragOver={(e) => {
                        e.preventDefault();
                        e.currentTarget.style.border = '2px solid #1488fc';
                      }}
                      onDragLeave={(e) => {
                        e.preventDefault();
                        e.currentTarget.style.border = '1px solid var(--bolt-elements-borderColor)';
                      }}
                      onDrop={(e) => {
                        e.preventDefault();
                        e.currentTarget.style.border = '1px solid var(--bolt-elements-borderColor)';

                        const files = Array.from(e.dataTransfer.files);
                        files.forEach((file) => {
                          if (file.type.startsWith('image/')) {
                            const reader = new FileReader();

                            reader.onload = (e) => {
                              const base64Image = e.target?.result as string;
                              setUploadedFiles?.([...uploadedFiles, file]);
                              setImageDataList?.([...imageDataList, base64Image]);
                            };
                            reader.readAsDataURL(file);
                          }
                        });
                      }}
                      onKeyDown={(event) => {
                        if (event.key === 'Enter') {
                          if (event.shiftKey) {
                            return;
                          }

                          event.preventDefault();

                          if (isStreaming) {
                            handleStop?.();
                            return;
                          }

                          // ignore if using input method engine
                          if (event.nativeEvent.isComposing) {
                            return;
                          }

                          handleSendMessage?.(event);
                        }
                      }}
                      value={input}
                      onChange={(event) => {
                        handleInputChange?.(event);
                      }}
                      onPaste={handlePaste}
                      style={{
                        minHeight: TEXTAREA_MIN_HEIGHT,
                        maxHeight: TEXTAREA_MAX_HEIGHT,
                      }}
                      placeholder="How can Bolt help you today?"
                      translate="no"
                    />
                    <ClientOnly>
                      {() => (
                        <SendButton
                          show={input.length > 0 || isStreaming || uploadedFiles.length > 0}
                          isStreaming={isStreaming}
                          disabled={!providerList || providerList.length === 0}
                          onClick={(event) => {
                            if (isStreaming) {
                              handleStop?.();
                              return;
                            }

                            if (input.length > 0 || uploadedFiles.length > 0) {
                              handleSendMessage?.(event);
                            }
                          }}
                        />
                      )}
                    </ClientOnly>
                    <div className="flex justify-between items-center text-sm p-4 pt-2">
                      <div className="flex gap-1 items-center">
                        <IconButton title="Upload file" className="transition-all" onClick={() => handleFileUpload()}>
                          <div className="i-ph:paperclip text-xl"></div>
                        </IconButton>
                        <IconButton
                          title="Enhance prompt"
                          disabled={input.length === 0 || enhancingPrompt}
                          className={classNames('transition-all', enhancingPrompt ? 'opacity-100' : '')}
                          onClick={() => {
                            enhancePrompt?.();
                            toast.success('Prompt enhanced!');
                          }}
                        >
                          {enhancingPrompt ? (
                            <div className="i-svg-spinners:90-ring-with-bg text-bolt-elements-loader-progress text-xl animate-spin"></div>
                          ) : (
                            <div className="i-bolt:stars text-xl"></div>
                          )}
                        </IconButton>

                        <SpeechRecognitionButton
                          isListening={isListening}
                          onStart={startListening}
                          onStop={stopListening}
                          disabled={isStreaming}
                        />
                        {chatStarted && <ClientOnly>{() => <ExportChatButton exportChat={exportChat} />}</ClientOnly>}
                        <IconButton
                          title="Model Settings"
                          className={classNames('transition-all flex items-center gap-1', {
                            'bg-bolt-elements-item-backgroundAccent text-bolt-elements-item-contentAccent':
                              isModelSettingsCollapsed,
                            'bg-bolt-elements-item-backgroundDefault text-bolt-elements-item-contentDefault':
                              !isModelSettingsCollapsed,
                          })}
                          onClick={() => setIsModelSettingsCollapsed(!isModelSettingsCollapsed)}
                          disabled={!providerList || providerList.length === 0}
                        >
                          <div className={`i-ph:caret-${isModelSettingsCollapsed ? 'right' : 'down'} text-lg`} />
                          {isModelSettingsCollapsed ? <span className="text-xs">{model}</span> : <span />}
                        </IconButton>
                      </div>
                      {input.length > 3 ? (
                        <div className="text-xs text-bolt-elements-textTertiary">
                          Use <kbd className="kdb px-1.5 py-0.5 rounded bg-bolt-elements-background-depth-2">Shift</kbd>{' '}
                          + <kbd className="kdb px-1.5 py-0.5 rounded bg-bolt-elements-background-depth-2">Return</kbd>{' '}
                          a new line
                        </div>
                      ) : null}
                    </div>
                  </div>
                </div>
              </div>
            </div>
            <div className="flex flex-col justify-center gap-5">
              {!chatStarted && (
                <div className="flex justify-center gap-2">
                  {ImportButtons(importChat)}
                  <GitCloneButton importChat={importChat} />
                </div>
              )}
              {!chatStarted &&
                ExamplePrompts((event, messageInput) => {
                  if (isStreaming) {
                    handleStop?.();
                    return;
                  }

                  handleSendMessage?.(event, messageInput);
                })}
              {!chatStarted && <StarterTemplates />}
            </div>
          </div>
          <ClientOnly>{() => <Workbench chatStarted={chatStarted} isStreaming={isStreaming} />}</ClientOnly>
        </div>
      </div>
    );

    return <Tooltip.Provider delayDuration={200}>{baseChat}</Tooltip.Provider>;
  },
);<|MERGE_RESOLUTION|>--- conflicted
+++ resolved
@@ -401,7 +401,6 @@
                     <rect className={classNames(styles.PromptShine)} x="48" y="24" width="70" height="1"></rect>
                   </svg>
                   <div>
-<<<<<<< HEAD
                     <ClientOnly>
                       {() => (
                         <div className={isModelSettingsCollapsed ? 'hidden' : ''}>
@@ -414,41 +413,18 @@
                             setProvider={setProvider}
                             providerList={providerList || (PROVIDER_LIST as ProviderInfo[])}
                             apiKeys={apiKeys}
+                            modelLoading={isModelLoading}
                           />
                           {(providerList || []).length > 0 && provider && (
                             <APIKeyManager
                               provider={provider}
                               apiKey={apiKeys[provider.name] || ''}
                               setApiKey={(key) => {
-                                const newApiKeys = { ...apiKeys, [provider.name]: key };
-                                setApiKeys(newApiKeys);
-                                Cookies.set('apiKeys', JSON.stringify(newApiKeys));
+                                onApiKeysChange(provider.name, key);
                               }}
                             />
                           )}
                         </div>
-=======
-                    <div className={isModelSettingsCollapsed ? 'hidden' : ''}>
-                      <ModelSelector
-                        key={provider?.name + ':' + modelList.length}
-                        model={model}
-                        setModel={setModel}
-                        modelList={modelList}
-                        provider={provider}
-                        setProvider={setProvider}
-                        providerList={providerList || (PROVIDER_LIST as ProviderInfo[])}
-                        apiKeys={apiKeys}
-                        modelLoading={isModelLoading}
-                      />
-                      {(providerList || []).length > 0 && provider && (
-                        <APIKeyManager
-                          provider={provider}
-                          apiKey={apiKeys[provider.name] || ''}
-                          setApiKey={(key) => {
-                            onApiKeysChange(provider.name, key);
-                          }}
-                        />
->>>>>>> 389eedca
                       )}
                     </ClientOnly>
                   </div>
