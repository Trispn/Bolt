--- conflicted
+++ resolved
@@ -1,11 +1,6 @@
 import type { Message } from 'ai';
 import { createScopedLogger } from '~/utils/logger';
 import type { ChatHistoryItem } from './useChatHistory';
-
-export interface IChatMetadata {
-  gitUrl: string;
-  gitBranch?: string;
-}
 
 const logger = createScopedLogger('ChatHistory');
 const MAX_RETRIES = 3;
@@ -108,31 +103,7 @@
   urlId?: string,
   description?: string,
   timestamp?: string,
-  metadata?: IChatMetadata,
 ): Promise<void> {
-<<<<<<< HEAD
-  return new Promise((resolve, reject) => {
-    const transaction = db.transaction('chats', 'readwrite');
-    const store = transaction.objectStore('chats');
-
-    if (timestamp && isNaN(Date.parse(timestamp))) {
-      reject(new Error('Invalid timestamp'));
-      return;
-    }
-
-    const request = store.put({
-      id,
-      messages,
-      urlId,
-      description,
-      timestamp: timestamp ?? new Date().toISOString(),
-      metadata,
-    });
-
-    request.onsuccess = () => resolve();
-    request.onerror = () => reject(request.error);
-  });
-=======
   return withRetry(
     () =>
       new Promise((resolve, reject) => {
@@ -156,7 +127,6 @@
         request.onerror = () => reject(request.error);
       }),
   );
->>>>>>> 3d0d6e83
 }
 
 export async function getMessages(db: IDBDatabase, id: string): Promise<ChatHistoryItem> {
@@ -287,7 +257,6 @@
   db: IDBDatabase,
   description: string,
   messages: Message[],
-  metadata?: IChatMetadata,
 ): Promise<string> {
   const newId = await getNextId(db);
   const newUrlId = await getUrlId(db, newId); // Get a new urlId for the duplicated chat
@@ -298,8 +267,6 @@
     messages,
     newUrlId, // Use the new urlId
     description,
-    undefined, // Use the current timestamp
-    metadata,
   );
 
   return newUrlId; // Return the urlId instead of id for navigation
@@ -316,19 +283,5 @@
     throw new Error('Description cannot be empty');
   }
 
-  await setMessages(db, id, chat.messages, chat.urlId, description, chat.timestamp, chat.metadata);
-}
-
-export async function updateChatMetadata(
-  db: IDBDatabase,
-  id: string,
-  metadata: IChatMetadata | undefined,
-): Promise<void> {
-  const chat = await getMessages(db, id);
-
-  if (!chat) {
-    throw new Error('Chat not found');
-  }
-
-  await setMessages(db, id, chat.messages, chat.urlId, chat.description, chat.timestamp, metadata);
+  await setMessages(db, id, chat.messages, chat.urlId, description, chat.timestamp);
 }